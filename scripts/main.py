--- conflicted
+++ resolved
@@ -38,11 +38,7 @@
 def init_seed(seed):
     random.seed(seed)
     np.random.seed(seed)
-<<<<<<< HEAD
-    torch.manual_seed(seed)
-=======
     torch.manual_seed(seed)    
->>>>>>> b4b07542
 
 def main():
     args = get_args()
