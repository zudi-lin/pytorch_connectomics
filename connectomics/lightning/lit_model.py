--- conflicted
+++ resolved
@@ -172,7 +172,6 @@
             self.test_adapted_rand = True  # Flag to enable adapted_rand computation
             self.test_adapted_rand_results = []  # Store per-batch results
 
-<<<<<<< HEAD
     def _setup_sliding_window_inferer(self):
         """Initialize MONAI's SlidingWindowInferer based on config."""
         self.sliding_inferer = None
@@ -926,8 +925,6 @@
             write_hdf5(str(destination), prediction, dataset="prediction")
             print(f"  Saved {suffix}: {destination}")
 
-=======
->>>>>>> 96e2acac
     def _compute_adapted_rand(
         self,
         predictions: np.ndarray,
