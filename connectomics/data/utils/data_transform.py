from __future__ import print_function, division
from typing import Optional, Tuple

import torch
import scipy
import numpy as np
from scipy.ndimage import distance_transform_edt
from skimage.morphology import remove_small_holes, skeletonize, binary_erosion, disk, ball
from skimage.measure import label as label_cc  # avoid namespace conflict
from skimage.filters import gaussian
from em_util.io import compute_bbox_all

from .data_misc import get_padsize, array_unpad


__all__ = [
    'edt_semantic',
    'edt_instance',
    'sdt_instance',
    'decode_quantize',
]


def edt_semantic(
    label: np.ndarray,
    mode: str = '2d',
    alpha_fore: float = 8.0,
    alpha_back: float = 50.0
):
    """Euclidean distance transform (DT or EDT) for binary semantic mask.
    """
    assert mode in ['2d', '3d']
    do_2d = (label.ndim == 2)

    resolution = (6.0, 1.0, 1.0)  # anisotropic data
    if mode == '2d' or do_2d:
        resolution = (1.0, 1.0)

    fore = (label != 0).astype(np.uint8)
    back = (label == 0).astype(np.uint8)

    if mode == '3d' or do_2d:
        fore_edt = _edt_binary_mask(fore, resolution, alpha_fore)
        back_edt = _edt_binary_mask(back, resolution, alpha_back)
    else:
        fore_edt = [_edt_binary_mask(fore[i], resolution, alpha_fore)
                    for i in range(label.shape[0])]
        back_edt = [_edt_binary_mask(back[i], resolution, alpha_back)
                    for i in range(label.shape[0])]
        fore_edt, back_edt = np.stack(fore_edt, 0), np.stack(back_edt, 0)
    distance = fore_edt - back_edt
    return np.tanh(distance)


def _edt_binary_mask(mask, resolution, alpha):
    if (mask == 1).all():  # tanh(5) = 0.99991
        return np.ones_like(mask).astype(float) * 5

    return distance_transform_edt(mask, resolution) / alpha


def edt_instance(label: np.ndarray,
                 mode: str = '2d',
                 quantize: bool = True,
                 resolution: Tuple[float] = (1.0, 1.0, 1.0),
                 padding: bool = False,
                 erosion: int = 0):
    assert mode in ['2d', '3d']
    if mode == '3d':
        # calculate 3d distance transform for instances
        vol_distance, vol_semantic = distance_transform(
            label, resolution=resolution, padding=padding, erosion=erosion)
        if quantize:
            vol_distance = energy_quantize(vol_distance)
        return vol_distance

    vol_distance = []
    vol_semantic = []
    for i in range(label.shape[0]):
        label_img = label[i].copy()
        distance, semantic = distance_transform(label_img, padding=padding, erosion=erosion)
        vol_distance.append(distance)
        vol_semantic.append(semantic)

    vol_distance = np.stack(vol_distance, 0)
    vol_semantic = np.stack(vol_semantic, 0)
    if quantize:
        vol_distance = energy_quantize(vol_distance)

    return vol_distance


def sdt_instance(label: np.ndarray,
                 mode: str = '3d',
                 quantize: bool = True,
                 resolution: Tuple[float] = (1.0, 1.0, 1.0),
                 padding: bool = True):
    """Skeleton-based distance transform (SDT) for a stack of label images.

    Lin, Zudi, et al. "Structure-Preserving Instance Segmentation via Skeleton-Aware 
    Distance Transform." International Conference on Medical Image Computing and
    Computer-Assisted Intervention. Cham: Springer Nature Switzerland, 2023.
    """
    assert mode == "3d", "Only 3D mode is supported, revert to other branch"
    vol_distance, vol_semantic = skeleton_aware_distance_transform(label, padding=padding, resolution=resolution)

    if quantize:
        vol_distance = energy_quantize(vol_distance)

    return vol_distance


def distance_transform(label: np.ndarray,
                       bg_value: float = -1.0,
                       relabel: bool = True,
                       padding: bool = False,
                       resolution: Tuple[float] = (1.0, 1.0),
                       erosion: int = 0):
    """Euclidean distance transform (DT or EDT) for instance masks.
    """
    eps = 1e-6
    pad_size = 2

    if relabel:
        label = label_cc(label)

    if padding:
        # The distance_transform_edt function does not treat image border
        # as background. If image border needs to be considered as background
        # in distance calculation, set padding to True.
        label = np.pad(label, pad_size, mode='constant', constant_values=0)

    label_shape = label.shape
    all_bg_sample = False
    distance = np.zeros(label_shape, dtype=np.float32)
    semantic = np.zeros(label_shape, dtype=np.uint8)

    indices = np.unique(label)
    if indices[0] == 0:
        if len(indices) > 1:  # exclude background
            indices = indices[1:]
        else:  # all-background sample
            all_bg_sample = True

    if not all_bg_sample:
        if erosion > 0:
            if label.ndim == 2:
                footprint = disk(erosion)
            elif label.ndim == 3:
                footprint = ball(erosion)
        for idx in indices:
            temp2 = remove_small_holes(label == idx, 16, connectivity=1)
            if erosion > 0:
                temp2 = binary_erosion(temp2, footprint)

            semantic += temp2.astype(np.uint8)
            boundary_edt = distance_transform_edt(temp2, resolution)
            energy = boundary_edt / (boundary_edt.max() + eps)  # normalize
            distance = np.maximum(distance, energy * temp2.astype(np.float32))

    if bg_value != 0:
        distance[distance == 0] = bg_value
    if padding:
        # Unpad the output array to preserve original shape.
        distance = array_unpad(distance, get_padsize(
            pad_size, ndim=distance.ndim))
        semantic = array_unpad(semantic, get_padsize(
            pad_size, ndim=distance.ndim))

    return distance, semantic


def smooth_edge(binary, smooth_sigma: float = 2.0, smooth_threshold: float = 0.5):
    """Smooth the object contour."""
    for _ in range(2):
        binary = gaussian(binary, sigma=smooth_sigma, preserve_range=True)
        binary = (binary > smooth_threshold).astype(np.uint8)

    return binary


def pad_bbox(bbox, shape, pad_size: int):
    bbox[:, 1] = bbox[:, 1] - pad_size
    bbox[:, 3] = bbox[:, 3] - pad_size
    bbox[:, 5] = bbox[:, 5] - pad_size
    bbox[:, 2] = bbox[:, 2] + pad_size
    bbox[:, 4] = bbox[:, 4] + pad_size
    bbox[:, 6] = bbox[:, 6] + pad_size

    bbox[:, 1] = np.maximum(bbox[:, 1], 0)
    bbox[:, 3] = np.maximum(bbox[:, 3], 0)
    bbox[:, 5] = np.maximum(bbox[:, 5], 0)
    bbox[:, 2] = np.minimum(bbox[:, 2], shape[0] - 1)
    bbox[:, 4] = np.minimum(bbox[:, 4], shape[1] - 1)
    bbox[:, 6] = np.minimum(bbox[:, 6], shape[2] - 1)

    return bbox

def skeleton_aware_distance_transform(
    label: np.ndarray,
    relabel: bool = True,
    padding: bool = False,
    resolution: Tuple[float] = (1.0, 1.0, 1.0),
    alpha: float = 0.8,
    smooth: bool = True,
    smooth_skeleton_only: bool = True,
):
    """Skeleton-based distance transform (SDT).

    Lin, Zudi, et al. "Structure-Preserving Instance Segmentation via Skeleton-Aware
    Distance Transform." International Conference on Medical Image Computing and
    Computer-Assisted Intervention. Cham: Springer Nature Switzerland, 2023.
    """
    eps = 1e-6
    pad_size = 2

    if relabel:
        label = label_cc(label)

    if padding:
        # The distance_transform_edt function does not treat image border
        # as background. If image border needs to be considered as background
        # in distance calculation, set padding to True.
        label = np.pad(label, pad_size, mode="constant", constant_values=0)

    label_shape = label.shape
    all_bg_sample = False

    skeleton = np.zeros(label_shape, dtype=np.uint8)
    distance = np.zeros(label_shape, dtype=np.float32)
    semantic = np.zeros(label_shape, dtype=np.uint8)

    indices = np.unique(label)

    # [N, 7]: [label, z0, z1, y0, y1, x0, x1]
    bbox = compute_bbox_all(label, uid = indices)
    # NOTE: maybe unnecessary, but just in case
    bbox = pad_bbox(bbox, label_shape, pad_size)

    if indices[0] == 0:
        if len(indices) > 1:  # exclude background
            indices = indices[1:]
            assert bbox[0, 0] == 0, "Missing background bbox"
            bbox = bbox[1:]
        else:  # all-background sample
            all_bg_sample = True

    if not all_bg_sample:
<<<<<<< HEAD
        for i, idx in enumerate(indices):
            assert bbox[i, 0] == idx, "Mismatched label and bbox"
            assert np.all(bbox[i, 1:] >= 0), "Negative bbox coordinates"
            z0, z1, y0, y1, x0, x1 = bbox[i, 1:]

            temp1 = label[z0:z1+1, y0:y1+1, x0:x1+1].copy() == idx
            temp2 = remove_small_holes(temp1, 16, connectivity=1)
=======
        for idx in indices:
            temp2 = remove_small_holes(label == idx, 16, connectivity=1)
>>>>>>> ae3de2f3
            binary = temp2.copy()

            if smooth:
                binary = smooth_edge(binary)
                if binary.astype(int).sum() <= 32:
                    # Reverse the smoothing operation if it makes
                    # the output mask empty (or very small).
                    binary = temp2.copy()
                else:
                    if smooth_skeleton_only:
                        binary = binary * temp2
                    else:
                        temp2 = binary.copy()

            semantic[z0:z1+1, y0:y1+1, x0:x1+1] += temp2.astype(np.uint8)

            skeleton_mask = skeletonize(binary)
            skeleton_mask = (skeleton_mask != 0).astype(np.uint8)
            skeleton[z0:z1+1, y0:y1+1, x0:x1+1] += skeleton_mask

            skeleton_edt = distance_transform_edt(1 - skeleton_mask, resolution)
            boundary_edt = distance_transform_edt(temp2, resolution)

            energy = boundary_edt / (skeleton_edt + boundary_edt + eps)  # normalize
            energy = energy**alpha
            distance[z0:z1+1, y0:y1+1, x0:x1+1] = np.maximum(
                distance[z0:z1+1, y0:y1+1, x0:x1+1], energy * temp2.astype(np.float32)
            )

    if bg_value != 0:
        distance[distance==0] = bg_value

    if padding:
        # Unpad the output array to preserve original shape.
        distance = array_unpad(distance, get_padsize(pad_size, ndim=distance.ndim))
        semantic = array_unpad(semantic, get_padsize(pad_size, ndim=distance.ndim))

    return distance, semantic



def energy_quantize(energy, levels=10):
    """Convert the continuous energy map into the quantized version.
    """
    # np.digitize returns the indices of the bins to which each
    # value in input array belongs. The default behavior is bins[i-1] <= x < bins[i].
    bins = [-1.0]
    for i in range(levels):
        bins.append(float(i) / float(levels))
    bins.append(1.1)
    bins = np.array(bins)
    quantized = np.digitize(energy, bins) - 1
    return quantized.astype(np.int64)


def decode_quantize(output, mode='max'):
    assert type(output) in [torch.Tensor, np.ndarray]
    assert mode in ['max', 'mean']
    if type(output) == torch.Tensor:
        return _decode_quant_torch(output, mode)
    else:
        return _decode_quant_numpy(output, mode)


def _decode_quant_torch(output, mode='max'):
    # output: torch tensor of size (B, C, *)
    if mode == 'max':
        pred = torch.argmax(output, axis=1)
        max_value = output.size()[1]
        energy = pred / float(max_value)
    elif mode == 'mean':
        out_shape = output.shape
        bins = np.array([0.1 * float(x-1) for x in range(11)])
        bins = torch.from_numpy(bins.astype(np.float32))
        bins = bins.view(1, -1, 1)
        bins = bins.to(output.device)

        output = output.view(out_shape[0], out_shape[1], -1)  # (B, C, *)
        pred = torch.softmax(output, axis=1)
        energy = (pred*bins).view(out_shape).sum(1)

    return energy


def _decode_quant_numpy(output, mode='max'):
    # output: numpy array of shape (C, *)
    if mode == 'max':
        pred = np.argmax(output, axis=0)
        max_value = output.shape[0]
        energy = pred / float(max_value)
    elif mode == 'mean':
        out_shape = output.shape
        bins = np.array([0.1 * float(x-1) for x in range(11)])
        bins = bins.reshape(-1, 1)

        output = output.reshape(out_shape[0], -1)  # (C, *)
        pred = scipy.special.softmax(output, axis=0)
        energy = (pred*bins).reshape(out_shape).sum(0)

    return energy<|MERGE_RESOLUTION|>--- conflicted
+++ resolved
@@ -246,7 +246,6 @@
             all_bg_sample = True
 
     if not all_bg_sample:
-<<<<<<< HEAD
         for i, idx in enumerate(indices):
             assert bbox[i, 0] == idx, "Mismatched label and bbox"
             assert np.all(bbox[i, 1:] >= 0), "Negative bbox coordinates"
@@ -254,10 +253,6 @@
 
             temp1 = label[z0:z1+1, y0:y1+1, x0:x1+1].copy() == idx
             temp2 = remove_small_holes(temp1, 16, connectivity=1)
-=======
-        for idx in indices:
-            temp2 = remove_small_holes(label == idx, 16, connectivity=1)
->>>>>>> ae3de2f3
             binary = temp2.copy()
 
             if smooth:
